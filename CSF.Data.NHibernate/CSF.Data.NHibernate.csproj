--- conflicted
+++ resolved
@@ -9,11 +9,7 @@
     <OutputType>Library</OutputType>
     <RootNamespace>CSF.Data.NHibernate</RootNamespace>
     <AssemblyName>CSF.Data.NHibernate</AssemblyName>
-<<<<<<< HEAD
-    <ReleaseVersion>2.1.0</ReleaseVersion>
-=======
     <ReleaseVersion>2.1.1</ReleaseVersion>
->>>>>>> df140378
     <TargetFrameworkVersion>v3.5</TargetFrameworkVersion>
   </PropertyGroup>
   <PropertyGroup Condition=" '$(Configuration)|$(Platform)' == 'Debug|AnyCPU' ">
