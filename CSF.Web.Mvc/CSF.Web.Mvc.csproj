--- conflicted
+++ resolved
@@ -9,11 +9,7 @@
     <OutputType>Library</OutputType>
     <RootNamespace>CSF.Web.Mvc</RootNamespace>
     <AssemblyName>CSF.Web.Mvc</AssemblyName>
-<<<<<<< HEAD
-    <ReleaseVersion>2.1.0</ReleaseVersion>
-=======
     <ReleaseVersion>2.1.1</ReleaseVersion>
->>>>>>> df140378
     <TargetFrameworkVersion>v3.5</TargetFrameworkVersion>
   </PropertyGroup>
   <PropertyGroup Condition=" '$(Configuration)|$(Platform)' == 'Debug|AnyCPU' ">
