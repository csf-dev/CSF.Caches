<?xml version="1.0" encoding="utf-8"?>
<Project DefaultTargets="Build" ToolsVersion="4.0" xmlns="http://schemas.microsoft.com/developer/msbuild/2003">
  <PropertyGroup>
    <Configuration Condition=" '$(Configuration)' == '' ">Debug</Configuration>
    <Platform Condition=" '$(Platform)' == '' ">AnyCPU</Platform>
    <ProductVersion>8.0.30703</ProductVersion>
    <SchemaVersion>2.0</SchemaVersion>
    <ProjectGuid>{E563D7BC-1AB1-4AFB-8533-51315437C6E6}</ProjectGuid>
    <OutputType>Library</OutputType>
    <RootNamespace>CSF</RootNamespace>
    <AssemblyName>CSF</AssemblyName>
    <ReleaseVersion>4.0.0</ReleaseVersion>
    <SynchReleaseVersion>false</SynchReleaseVersion>
    <TargetFrameworkVersion>v4.5</TargetFrameworkVersion>
  </PropertyGroup>
  <PropertyGroup Condition=" '$(Configuration)|$(Platform)' == 'Debug|AnyCPU' ">
    <DebugType>full</DebugType>
    <Optimize>false</Optimize>
    <OutputPath>..\bin\Debug</OutputPath>
    <DefineConstants>DEBUG;</DefineConstants>
    <ErrorReport>prompt</ErrorReport>
    <WarningLevel>4</WarningLevel>
    <ConsolePause>false</ConsolePause>
    <CheckForOverflowUnderflow>true</CheckForOverflowUnderflow>
    <DebugSymbols>true</DebugSymbols>
    <DocumentationFile>..\bin\Debug\CSF.xml</DocumentationFile>
  </PropertyGroup>
  <PropertyGroup Condition=" '$(Configuration)|$(Platform)' == 'Release|AnyCPU' ">
    <DebugType>none</DebugType>
    <Optimize>true</Optimize>
    <OutputPath>..\bin\Release</OutputPath>
    <ErrorReport>prompt</ErrorReport>
    <WarningLevel>4</WarningLevel>
    <ConsolePause>false</ConsolePause>
    <CheckForOverflowUnderflow>true</CheckForOverflowUnderflow>
    <DocumentationFile>..\bin\Release\CSF.xml</DocumentationFile>
  </PropertyGroup>
  <ItemGroup>
    <Reference Include="System" />
    <Reference Include="System.Core" />
    <Reference Include="System.Data" />
    <Reference Include="System.Configuration" />
    <Reference Include="System.Xml" />
  </ItemGroup>
  <ItemGroup>
    <Compile Include="AssemblyInfo.cs" />
    <Compile Include="IO\ITabularDataParser.cs" />
    <Compile Include="IO\TabularDataParser.cs" />
    <Compile Include="Int32Extensions.cs" />
    <Compile Include="IO\TabularDataWriteOptions.cs" />
    <Compile Include="IO\TabularDataFormat.cs" />
    <Compile Include="IO\TabularDataStream.cs" />
    <Compile Include="IO\TabularDataStreamEnumerator.cs" />
    <Compile Include="IO\IIniDocument.cs" />
    <Compile Include="IO\IIniSection.cs" />
    <Compile Include="IO\IniDocument.cs" />
    <Compile Include="IO\IniSection.cs" />
    <Compile Include="ICalculator.cs" />
    <Compile Include="SimpleCalculator.cs" />
    <Compile Include="Validation\IValidator.cs" />
    <Compile Include="Validation\Validator.cs" />
    <Compile Include="Validation\ValidationFunction.cs" />
    <Compile Include="Validation\IValidationTest.cs" />
    <Compile Include="Validation\ValidationFailureException`1.cs" />
    <Compile Include="Validation\ValidationFailureException.cs" />
    <Compile Include="Validation\ValidationTest`2.cs" />
    <Compile Include="Validation\ValidationTest`1.cs" />
    <Compile Include="Validation\ValidationTestList.cs" />
    <Compile Include="Validation\ValidationTests.cs" />
    <Compile Include="Cli\IParsedParameters.cs" />
    <Compile Include="Cli\IParameterParser.cs" />
    <Compile Include="Cli\ParameterBehaviour.cs" />
    <Compile Include="Cli\IParameter.cs" />
    <Compile Include="Cli\IParameter`1.cs" />
    <Compile Include="Cli\ParameterAttribute.cs" />
    <Compile Include="Cli\Parameter`1.cs" />
    <Compile Include="Cli\ParsedParameters.cs" />
    <Compile Include="Cli\PosixParameterParser.cs" />
    <Compile Include="Cli\ParameterNameAttribute.cs" />
    <Compile Include="Cli\ParsedParameters`1.cs" />
    <Compile Include="IO\FileSystemInfoExtensions.cs" />
    <Compile Include="Security\IPasswordService.cs" />
    <Compile Include="Security\IHashAndSaltPair.cs" />
    <Compile Include="Security\BinaryHashAndSaltPair.cs" />
    <Compile Include="Security\BinaryPasswordService.cs" />
    <Compile Include="Fraction.cs" />
    <Compile Include="PrimeFactoriser.cs" />
    <Compile Include="Entities\IEntity.cs" />
    <Compile Include="ISessionStorage.cs" />
    <Compile Include="MemorySessionStorage.cs" />
    <Compile Include="Configuration\ConnectionStringSettingsExtensions.cs" />
    <Compile Include="VersionExtensions.cs" />
    <Compile Include="Reflection\MemberInfoExtensions.cs" />
    <Compile Include="Reflection\EnumExtensions.cs" />
    <Compile Include="Reflection\UITextAttribute.cs" />
    <Compile Include="Reflection\TypeExtensions.cs" />
    <Compile Include="Configuration\ConfigurationHelper.cs" />
    <Compile Include="DateTimeEqualityComparer.cs" />
    <Compile Include="Reflection\AssemblyExtensions.cs" />
    <Compile Include="Collections\OrderNeutralEqualityComparer.cs" />
    <Compile Include="Collections\IListExtensions.cs" />
    <Compile Include="DictionaryEqualityComparer.cs" />
    <Compile Include="DateTimeExtensions.cs" />
    <Compile Include="Entities\IIdentity`1.cs" />
    <Compile Include="Entities\Identity`2.cs" />
    <Compile Include="Entities\Entity`2.cs" />
    <Compile Include="..\Common\CommonAssemblyInfo.cs">
      <Link>CommonAssemblyInfo.cs</Link>
    </Compile>
    <Compile Include="Globalization\CultureInfoExtensions.cs" />
    <Compile Include="Collections\NameValueCollectionExtensions.cs" />
    <Compile Include="NullSafe.cs" />
    <Compile Include="Reflection\Reflect.cs" />
    <Compile Include="Patterns\SerializedLob\ISerializationContainer.cs" />
    <Compile Include="Patterns\SerializedLob\ISerializationService.cs" />
    <Compile Include="Patterns\SerializedLob\SerializationService.cs" />
    <Compile Include="Patterns\SerializedLob\XmlSerializationContainer.cs" />
    <Compile Include="Collections\IDictionaryExtensions.cs" />
    <Compile Include="StringExtensions.cs" />
    <Compile Include="Collections\IEnumerableExtensions.cs" />
    <Compile Include="EnumExtensions.cs" />
    <Compile Include="ExceptionExtensions.cs" />
    <Compile Include="CannotFixStackTraceException.cs" />
    <Compile Include="Collections\ICollectionExtensions.cs" />
    <Compile Include="Data\IDbCommandExtensions.cs" />
    <Compile Include="Data\InMemoryDataReader.cs" />
    <Compile Include="Collections\ReferenceList.cs" />
    <Compile Include="Collections\IEventBoundCollection`2.cs" />
    <Compile Include="Collections\EventBoundListWrapper`1.cs" />
    <Compile Include="Collections\EventBoundCollectionWrapper`2.cs" />
    <Compile Include="Collections\EventBoundCollectionWrapper`1.cs" />
    <Compile Include="NameReformatter.cs" />
    <Compile Include="LowercaseUnderscoreNameReformatter.cs" />
    <Compile Include="IGuidGenerationStrategy.cs" />
    <Compile Include="DefaultGuidStrategy.cs" />
    <Compile Include="BinaryGuidCombStrategy.cs" />
    <Compile Include="Collections\ReferenceCollection.cs" />
    <Compile Include="Reflection\NotPermittedInProductionException.cs" />
    <Compile Include="GuidExtensions.cs" />
    <Compile Include="CancelOrProceed.cs" />
    <Compile Include="Entities\NonExistantEntityException.cs" />
    <Compile Include="Data\IQuery.cs" />
    <Compile Include="Entities\Identity.cs" />
    <Compile Include="Entities\EntityExtensions.cs" />
    <Compile Include="Entities\IIdentity.cs" />
    <Compile Include="IO\TabularData.cs" />
    <Compile Include="IO\TabularArrayData.cs" />
    <Compile Include="IO\TabularListData.cs" />
    <Compile Include="IO\TabularDataBuilder.cs" />
<<<<<<< HEAD
    <Compile Include="ICache.cs" />
    <Compile Include="NotAvailableInCacheException.cs" />
    <Compile Include="ThreadSafeCache.cs" />
=======
    <Compile Include="IO\TabularDataReadException.cs" />
>>>>>>> 97f5a58f
  </ItemGroup>
  <Import Project="$(MSBuildBinPath)\Microsoft.CSharp.targets" />
  <ItemGroup>
    <Folder Include="IO\" />
    <Folder Include="Collections\" />
    <Folder Include="Reflection\" />
    <Folder Include="Validation\" />
    <Folder Include="Cli\" />
    <Folder Include="Security\" />
    <Folder Include="Patterns\" />
    <Folder Include="Configuration\" />
    <Folder Include="Globalization\" />
    <Folder Include="Patterns\SerializedLob\" />
    <Folder Include="Data\" />
  </ItemGroup>
  <ProjectExtensions>
    <MonoDevelop>
      <Properties>
        <Policies>
          <StandardHeader Text=" &#xA; ${FileName}&#xA; &#xA; Author:&#xA;      ${AuthorName} &lt;${AuthorEmail}&gt;&#xA;&#xA; Copyright (c) ${Year} ${CopyrightHolder}&#xA;&#xA; This program is free software: you can redistribute it and/or modify&#xA; it under the terms of the GNU General Public License as published by&#xA; the Free Software Foundation, either version 3 of the License, or&#xA; (at your option) any later version.&#xA;&#xA; This program is distributed in the hope that it will be useful,&#xA; but WITHOUT ANY WARRANTY; without even the implied warranty of&#xA; MERCHANTABILITY or FITNESS FOR A PARTICULAR PURPOSE.  See the&#xA; GNU General Public License for more details.&#xA;&#xA; You should have received a copy of the GNU General Public License&#xA; along with this program.  If not, see &lt;http://www.gnu.org/licenses/&gt;." IncludeInNewFiles="True" />
        </Policies>
      </Properties>
    </MonoDevelop>
  </ProjectExtensions>
</Project><|MERGE_RESOLUTION|>--- conflicted
+++ resolved
@@ -147,13 +147,10 @@
     <Compile Include="IO\TabularArrayData.cs" />
     <Compile Include="IO\TabularListData.cs" />
     <Compile Include="IO\TabularDataBuilder.cs" />
-<<<<<<< HEAD
+    <Compile Include="IO\TabularDataReadException.cs" />
     <Compile Include="ICache.cs" />
     <Compile Include="NotAvailableInCacheException.cs" />
     <Compile Include="ThreadSafeCache.cs" />
-=======
-    <Compile Include="IO\TabularDataReadException.cs" />
->>>>>>> 97f5a58f
   </ItemGroup>
   <Import Project="$(MSBuildBinPath)\Microsoft.CSharp.targets" />
   <ItemGroup>
