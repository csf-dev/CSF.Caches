<?xml version="1.0" encoding="utf-8"?>
<Project DefaultTargets="Build" ToolsVersion="3.5" xmlns="http://schemas.microsoft.com/developer/msbuild/2003">
  <PropertyGroup>
    <Configuration Condition=" '$(Configuration)' == '' ">Debug</Configuration>
    <Platform Condition=" '$(Platform)' == '' ">AnyCPU</Platform>
    <ProductVersion>9.0.21022</ProductVersion>
    <SchemaVersion>2.0</SchemaVersion>
    <ProjectGuid>{794FC584-5189-4971-B07C-937B5B7BA461}</ProjectGuid>
    <OutputType>Library</OutputType>
    <RootNamespace>CSF.KeyValueSerializer</RootNamespace>
    <AssemblyName>CSF.KeyValueSerializer</AssemblyName>
<<<<<<< HEAD
    <ReleaseVersion>2.1.0</ReleaseVersion>
=======
    <ReleaseVersion>2.1.1</ReleaseVersion>
>>>>>>> df140378
    <newfilesearch>OnLoad</newfilesearch>
    <TargetFrameworkVersion>v3.5</TargetFrameworkVersion>
  </PropertyGroup>
  <PropertyGroup Condition=" '$(Configuration)|$(Platform)' == 'Debug|AnyCPU' ">
    <DebugSymbols>true</DebugSymbols>
    <DebugType>full</DebugType>
    <Optimize>false</Optimize>
    <OutputPath>..\bin\Debug</OutputPath>
    <DefineConstants>DEBUG;</DefineConstants>
    <ErrorReport>prompt</ErrorReport>
    <WarningLevel>4</WarningLevel>
    <ConsolePause>false</ConsolePause>
    <CheckForOverflowUnderflow>true</CheckForOverflowUnderflow>
    <GenerateDocumentation>true</GenerateDocumentation>
  </PropertyGroup>
  <PropertyGroup Condition=" '$(Configuration)|$(Platform)' == 'Release|AnyCPU' ">
    <DebugType>none</DebugType>
    <Optimize>true</Optimize>
    <OutputPath>..\bin\Release</OutputPath>
    <ErrorReport>prompt</ErrorReport>
    <WarningLevel>4</WarningLevel>
    <ConsolePause>false</ConsolePause>
    <CheckForOverflowUnderflow>true</CheckForOverflowUnderflow>
    <GenerateDocumentation>true</GenerateDocumentation>
  </PropertyGroup>
  <ItemGroup>
    <Reference Include="System" />
    <Reference Include="System.Core" />
  </ItemGroup>
  <Import Project="$(MSBuildBinPath)\Microsoft.CSharp.targets" />
  <ItemGroup>
    <ProjectReference Include="..\CSF\CSF.csproj">
      <Project>{E563D7BC-1AB1-4AFB-8533-51315437C6E6}</Project>
      <Name>CSF</Name>
    </ProjectReference>
  </ItemGroup>
  <ItemGroup>
    <Compile Include="..\Common\CommonAssemblyInfo.cs">
      <Link>CommonAssemblyInfo.cs</Link>
    </Compile>
    <Compile Include="AssemblyInfo.cs" />
    <Compile Include="ClassKeyValueSerializer.cs" />
    <Compile Include="CollectionKeyValueSerializer.cs" />
    <Compile Include="IClassKeyValueSerializer`1.cs" />
    <Compile Include="ICollectionKeyValueSerializer.cs" />
    <Compile Include="IValueTypeCollectionKeyValueSerializer.cs" />
    <Compile Include="KeyValueSerializerBase.cs" />
    <Compile Include="ValueTypeCollectionKeyValueSerializer.cs" />
    <Compile Include="MappingHelpers\IClassMappingHelper`1.cs" />
    <Compile Include="MappingHelpers\ICompositeComponentMappingHelper`2.cs" />
    <Compile Include="MappingHelpers\ICompositeMappingHelper`2.cs" />
    <Compile Include="MappingHelpers\IEntityMappingHelper`3.cs" />
    <Compile Include="MappingHelpers\IMappingHelper.cs" />
    <Compile Include="MappingHelpers\ISimpleMappingHelper`2.cs" />
    <Compile Include="MappingHelpers\IValueTypeCollectionMappingHelper`2.cs" />
    <Compile Include="MappingHelpers\IReferenceTypeCollectionMappingHelper`2.cs" />
    <Compile Include="MappingHelpers\ICollectionMappingHelper.cs" />
    <Compile Include="MappingHelpers\ClassMappingHelper.cs" />
    <Compile Include="MappingHelpers\SimpleMappingHelper.cs" />
    <Compile Include="MappingHelpers\CompositeMappingHelper.cs" />
    <Compile Include="MappingHelpers\CompositeComponentMappingHelper.cs" />
    <Compile Include="MappingHelpers\ReferenceTypeCollectionMappingHelper.cs" />
    <Compile Include="MappingHelpers\ValueTypeCollectionMappingHelper.cs" />
    <Compile Include="MappingHelpers\CollectionMappingHelper.cs" />
    <Compile Include="MappingHelpers\EntityMappingHelper.cs" />
    <Compile Include="MappingHelpers\MappingHelper`1.cs" />
    <Compile Include="MappingModel\IMapping.cs" />
    <Compile Include="MappingModel\IKeyNamingPolicy.cs" />
    <Compile Include="MappingModel\ICollectionMapping.cs" />
    <Compile Include="MappingModel\MappingBase.cs" />
    <Compile Include="MappingModel\IEndpointMapping.cs" />
    <Compile Include="MappingModel\CollectionKeyType.cs" />
    <Compile Include="MappingModel\InvalidMappingException.cs" />
    <Compile Include="MappingModel\MandatorySerializationException.cs" />
    <Compile Include="MappingModel\DefaultKeyNamingPolicy.cs" />
    <Compile Include="MappingModel\ISimpleMapping`1.cs" />
    <Compile Include="MappingModel\ClassMapping`1.cs" />
    <Compile Include="MappingModel\CollectionMapping`1.cs" />
    <Compile Include="MappingModel\CompositeMapping`1.cs" />
    <Compile Include="MappingModel\CompositeComponentMapping`1.cs" />
    <Compile Include="MappingModel\IClassMapping`1.cs" />
    <Compile Include="MappingModel\ICompositeComponentMapping`1.cs" />
    <Compile Include="MappingModel\ICompositeMapping`1.cs" />
    <Compile Include="MappingModel\IReferenceTypeCollectionMapping`1.cs" />
    <Compile Include="MappingModel\IValueTypeCollectionMapping`1.cs" />
    <Compile Include="MappingModel\ReferenceTypeCollectionMapping`1.cs" />
    <Compile Include="MappingModel\SimpleMapping`1.cs" />
    <Compile Include="MappingModel\ValueTypeCollectionMapping`1.cs" />
    <Compile Include="MappingModel\ISimpleMapping.cs" />
    <Compile Include="IKeyValueSerializer`1.cs" />
    <Compile Include="IKeyValueSerializer.cs" />
  </ItemGroup>
</Project><|MERGE_RESOLUTION|>--- conflicted
+++ resolved
@@ -9,11 +9,7 @@
     <OutputType>Library</OutputType>
     <RootNamespace>CSF.KeyValueSerializer</RootNamespace>
     <AssemblyName>CSF.KeyValueSerializer</AssemblyName>
-<<<<<<< HEAD
-    <ReleaseVersion>2.1.0</ReleaseVersion>
-=======
     <ReleaseVersion>2.1.1</ReleaseVersion>
->>>>>>> df140378
     <newfilesearch>OnLoad</newfilesearch>
     <TargetFrameworkVersion>v3.5</TargetFrameworkVersion>
   </PropertyGroup>
